--- conflicted
+++ resolved
@@ -62,11 +62,7 @@
 
 # Contributing
 
-<<<<<<< HEAD
 We welcome any help, please the [contribution guidelines](https://github.com/hopv/hoice/wiki/Contributing) if you are not familiar with the github pull request workflow to get started.
-=======
-We welcome any help, please read the [contribution guidelines](https://github.com/hopv/hoice/wiki/Contributing) to get started.
->>>>>>> bcd8779c
 
 
 # License
